# This file is dual licensed under the terms of the Apache License, Version
# 2.0, and the BSD License. See the LICENSE file in the root of this repository
# for complete details.

from __future__ import absolute_import, division, print_function

from array import array
import math
import os
import struct

import six

from cryptography import utils
from cryptography.exceptions import (
    InvalidSignature, UnsupportedAlgorithm, _Reasons
)
from cryptography.hazmat.primitives import hashes
from cryptography.hazmat.primitives.asymmetric import (
    AsymmetricSignatureContext, AsymmetricVerificationContext, rsa
)
from cryptography.hazmat.primitives.asymmetric.padding import (
    AsymmetricPadding, MGF1, OAEP, PKCS1v15, PSS, calculate_max_pss_salt_length
)
from cryptography.hazmat.primitives.asymmetric.rsa import (
    RSAPrivateKeyWithSerialization, RSAPublicKeyWithSerialization
)


def _get_rsa_pss_salt_length(pss, key, hash_algorithm):
    salt = pss._salt_length

    if salt is MGF1.MAX_LENGTH or salt is PSS.MAX_LENGTH:
        return calculate_max_pss_salt_length(key, hash_algorithm)
    else:
        return salt


def _enc_dec_rsa(backend, key, data, padding):
    if not isinstance(padding, AsymmetricPadding):
        raise TypeError("Padding must be an instance of AsymmetricPadding.")

    if isinstance(padding, PKCS1v15):
        padding_enum = backend._lib.RSA_PKCS1_PADDING
    elif isinstance(padding, OAEP):
        padding_enum = backend._lib.RSA_PKCS1_OAEP_PADDING

        if not isinstance(padding._mgf, MGF1):
            raise UnsupportedAlgorithm(
                "Only MGF1 is supported by this backend.",
                _Reasons.UNSUPPORTED_MGF
            )

<<<<<<< HEAD
        if not isinstance(padding._mgf._algorithm, hashes.SHA1) or \
           (padding._label is not None and padding._label != b"") or \
           not isinstance(padding._algorithm, hashes.SHA1):
            return _enc_dec_rsa_oaep_default(backend, key, data, padding)
=======
        if not backend.rsa_padding_supported(padding):
            raise UnsupportedAlgorithm(
                "This combination of padding and hash algorithm is not "
                "supported by this backend.",
                _Reasons.UNSUPPORTED_PADDING
            )

        if padding._label is not None and padding._label != b"":
            raise ValueError("This backend does not support OAEP labels.")

>>>>>>> 6e9e489f
    else:
        raise UnsupportedAlgorithm(
            "{0} is not supported by this backend.".format(
                padding.name
            ),
            _Reasons.UNSUPPORTED_PADDING
        )

    return _enc_dec_rsa_pkey_ctx(backend, key, data, padding_enum, padding)


def _enc_dec_rsa_pkey_ctx(backend, key, data, padding_enum, padding):
    if isinstance(key, _RSAPublicKey):
        init = backend._lib.EVP_PKEY_encrypt_init
        crypt = backend._lib.EVP_PKEY_encrypt
    else:
        init = backend._lib.EVP_PKEY_decrypt_init
        crypt = backend._lib.EVP_PKEY_decrypt

    pkey_ctx = backend._lib.EVP_PKEY_CTX_new(
        key._evp_pkey, backend._ffi.NULL
    )
    backend.openssl_assert(pkey_ctx != backend._ffi.NULL)
    pkey_ctx = backend._ffi.gc(pkey_ctx, backend._lib.EVP_PKEY_CTX_free)
    res = init(pkey_ctx)
    backend.openssl_assert(res == 1)
    res = backend._lib.EVP_PKEY_CTX_set_rsa_padding(
        pkey_ctx, padding_enum)
    backend.openssl_assert(res > 0)
    buf_size = backend._lib.EVP_PKEY_size(key._evp_pkey)
    backend.openssl_assert(buf_size > 0)
    if (
        isinstance(padding, OAEP) and
        backend._lib.Cryptography_HAS_RSA_OAEP_MD
    ):
        mgf1_md = backend._lib.EVP_get_digestbyname(
            padding._mgf._algorithm.name.encode("ascii"))
        backend.openssl_assert(mgf1_md != backend._ffi.NULL)
        res = backend._lib.EVP_PKEY_CTX_set_rsa_mgf1_md(pkey_ctx, mgf1_md)
        backend.openssl_assert(res > 0)
        oaep_md = backend._lib.EVP_get_digestbyname(
            padding._algorithm.name.encode("ascii"))
        backend.openssl_assert(oaep_md != backend._ffi.NULL)
        res = backend._lib.EVP_PKEY_CTX_set_rsa_oaep_md(pkey_ctx, oaep_md)
        backend.openssl_assert(res > 0)

    outlen = backend._ffi.new("size_t *", buf_size)
    buf = backend._ffi.new("char[]", buf_size)
    res = crypt(pkey_ctx, buf, outlen, data, len(data))
    if res <= 0:
        _handle_rsa_enc_dec_error(backend, key)

    return backend._ffi.buffer(buf)[:outlen[0]]


<<<<<<< HEAD
def _enc_dec_rsa_098(backend, key, data, padding_enum):
    if isinstance(key, _RSAPublicKey):
        crypt = backend._lib.RSA_public_encrypt
    else:
        crypt = backend._lib.RSA_private_decrypt

    key_size = backend._lib.RSA_size(key._rsa_cdata)
    backend.openssl_assert(key_size > 0)
    buf = backend._ffi.new("unsigned char[]", key_size)
    res = crypt(len(data), data, buf, key._rsa_cdata, padding_enum)
    if res < 0:
        _handle_rsa_enc_dec_error(backend, key)

    return backend._ffi.buffer(buf)[:res]


def _i2osp(x, xlen):
    if six.PY3:
        return x.to_bytes(xlen, 'big', signed=False)
    else:
        c = xlen
        b = []
        while c > 0:
            q = x // 4294967296
            r = x - q * 4294967296
            x = q
            b.insert(0, struct.pack('>I', r))
            c -= 4
        return b''.join(b)[-xlen:]


class MGF1Generator(object):
    def __init__(self, backend, algorithm):
        self.backend = backend
        self.algorithm = algorithm

    def __call__(self, seed, l):
        hlen = self.algorithm.digest_size
        if l > 2 ** 32 * hlen:
            raise ValueError('mask too long')
        cne = (l + (hlen - 1)) // hlen
        cn = 0
        t = []
        while cn < cne:
            hasher = hashes.Hash(self.algorithm, self.backend)
            hasher.update(seed)
            hasher.update(struct.pack('>I', cn))
            t.append(hasher.finalize())
            cn += 1
        return b''.join(t)[0:l]


def get_mgf(backend, padding):
    if isinstance(padding._mgf, MGF1):
        return MGF1Generator(backend, padding._mgf._algorithm)
    else:
        raise UnsupportedAlgorithm(
            "Only MGF1 is supported by this backend.",
            _Reasons.UNSUPPORTED_MGF
        )


def _xor(a, b):
    assert len(a) == len(b)
    i = 0
    result = array("B", a)
    if six.PY3:
        while i < len(a):
            result[i] ^= b[i]
            i += 1
        return result.tobytes()
    else:
        while i < len(a):
            result[i] ^= ord(b[i])
            i += 1
        return result.tostring()


def _rsaep(backend, key, data):
    if backend._lib.Cryptography_HAS_PKEY_CTX:
        return _enc_dec_rsa_pkey_ctx(backend, key, data, backend._lib.RSA_NO_PADDING)
    else:
        return _enc_dec_rsa_098(backend, key, data, backend._lib.RSA_NO_PADDING)


_rsadp = _rsaep


def _enc_rsa_oaep_default(backend, key, data, padding):
    mgf = get_mgf(backend, padding)
    k = key.key_size // 8
    hlen = padding._algorithm.digest_size
    padded_len = k - 2 * hlen - 2
    if len(data) > padded_len:
        raise ValueError("Message too long.")
    hasher = hashes.Hash(padding._algorithm, backend)
    hasher.update(padding._label)
    lhash = hasher.finalize()
    db = lhash + (b'\x00' * (padded_len - len(data))) + b'\x01' + data
    seed = os.urandom(hlen)
    dbmask = mgf(seed, k - hlen - 1)
    assert len(db) == len(dbmask)
    maskeddb = _xor(db, dbmask)
    seedmask = mgf(maskeddb, hlen)
    maskedseed = _xor(seed, seedmask)
    em = b'\x00' + maskedseed + maskeddb
    return _rsaep(backend, key, em)


def _dec_rsa_oaep_default(backend, key, data, padding):
    mgf = get_mgf(backend, padding)
    k = key.key_size // 8
    if len(data) != k:
        raise ValueError("Ciphertext must be %d octet length." % k)
    hlen = padding._algorithm.digest_size
    padded_len = k - 2 * hlen - 2
    if padded_len < 0:
        raise ValueError("Key too short for the digest size.")
    em = _rsadp(backend, key, data)
    if em[0:1] != b'\x00':
        raise ValueError("Invalid message.")
    maskedseed = em[1:hlen + 1]
    maskeddb = em[hlen+1:]
    seedmask = mgf(maskeddb, hlen)
    seed = _xor(maskedseed, seedmask)
    dbmask = mgf(seed, k - hlen - 1)
    db = _xor(maskeddb, dbmask)
    lhash = db[0:hlen]
    p = db[hlen:].index(b'\x01')
    if p < 0:
        raise ValueError("Invalid message.")
    m = db[hlen + p + 1:]
    hasher = hashes.Hash(padding._algorithm, backend)
    hasher.update(padding._label)
    lhash_calculated = hasher.finalize()
    if lhash != lhash_calculated:
        raise ValueError("Lhash does not match.")
    return m


def _enc_dec_rsa_oaep_default(backend, key, data, padding):
    if isinstance(key, _RSAPublicKey):
        return _enc_rsa_oaep_default(backend, key, data, padding)
    else:
        return _dec_rsa_oaep_default(backend, key, data, padding)


=======
>>>>>>> 6e9e489f
def _handle_rsa_enc_dec_error(backend, key):
    errors = backend._consume_errors()
    assert errors
    assert errors[0].lib == backend._lib.ERR_LIB_RSA
    if isinstance(key, _RSAPublicKey):
        assert (errors[0].reason ==
                backend._lib.RSA_R_DATA_TOO_LARGE_FOR_KEY_SIZE)
        raise ValueError(
            "Data too long for key size. Encrypt less data or use a "
            "larger key size."
        )
    else:
        decoding_errors = [
            backend._lib.RSA_R_BLOCK_TYPE_IS_NOT_01,
            backend._lib.RSA_R_BLOCK_TYPE_IS_NOT_02,
            backend._lib.RSA_R_OAEP_DECODING_ERROR,
            # Though this error looks similar to the
            # RSA_R_DATA_TOO_LARGE_FOR_KEY_SIZE, this occurs on decrypts,
            # rather than on encrypts
            backend._lib.RSA_R_DATA_TOO_LARGE_FOR_MODULUS,
        ]
        if backend._lib.Cryptography_HAS_RSA_R_PKCS_DECODING_ERROR:
            decoding_errors.append(backend._lib.RSA_R_PKCS_DECODING_ERROR)

        assert errors[0].reason in decoding_errors
        raise ValueError("Decryption failed.")


@utils.register_interface(AsymmetricSignatureContext)
class _RSASignatureContext(object):
    def __init__(self, backend, private_key, padding, algorithm):
        self._backend = backend
        self._private_key = private_key

        if not isinstance(padding, AsymmetricPadding):
            raise TypeError("Expected provider of AsymmetricPadding.")

        self._pkey_size = self._backend._lib.EVP_PKEY_size(
            self._private_key._evp_pkey
        )
        self._backend.openssl_assert(self._pkey_size > 0)

        if isinstance(padding, PKCS1v15):
            self._padding_enum = self._backend._lib.RSA_PKCS1_PADDING
        elif isinstance(padding, PSS):
            if not isinstance(padding._mgf, MGF1):
                raise UnsupportedAlgorithm(
                    "Only MGF1 is supported by this backend.",
                    _Reasons.UNSUPPORTED_MGF
                )

            # Size of key in bytes - 2 is the maximum
            # PSS signature length (salt length is checked later)
            if self._pkey_size - algorithm.digest_size - 2 < 0:
                raise ValueError("Digest too large for key size. Use a larger "
                                 "key.")

            if not self._backend._pss_mgf1_hash_supported(
                padding._mgf._algorithm
            ):
                raise UnsupportedAlgorithm(
                    "When OpenSSL is older than 1.0.1 then only SHA1 is "
                    "supported with MGF1.",
                    _Reasons.UNSUPPORTED_HASH
                )

            self._padding_enum = self._backend._lib.RSA_PKCS1_PSS_PADDING
        else:
            raise UnsupportedAlgorithm(
                "{0} is not supported by this backend.".format(padding.name),
                _Reasons.UNSUPPORTED_PADDING
            )

        self._padding = padding
        self._algorithm = algorithm
        self._hash_ctx = hashes.Hash(self._algorithm, self._backend)

    def update(self, data):
        self._hash_ctx.update(data)

    def finalize(self):
        evp_md = self._backend._lib.EVP_get_digestbyname(
            self._algorithm.name.encode("ascii"))
        self._backend.openssl_assert(evp_md != self._backend._ffi.NULL)

        pkey_ctx = self._backend._lib.EVP_PKEY_CTX_new(
            self._private_key._evp_pkey, self._backend._ffi.NULL
        )
        self._backend.openssl_assert(pkey_ctx != self._backend._ffi.NULL)
        pkey_ctx = self._backend._ffi.gc(pkey_ctx,
                                         self._backend._lib.EVP_PKEY_CTX_free)
        res = self._backend._lib.EVP_PKEY_sign_init(pkey_ctx)
        self._backend.openssl_assert(res == 1)
        res = self._backend._lib.EVP_PKEY_CTX_set_signature_md(
            pkey_ctx, evp_md)
        self._backend.openssl_assert(res > 0)

        res = self._backend._lib.EVP_PKEY_CTX_set_rsa_padding(
            pkey_ctx, self._padding_enum)
        self._backend.openssl_assert(res > 0)
        if isinstance(self._padding, PSS):
            res = self._backend._lib.EVP_PKEY_CTX_set_rsa_pss_saltlen(
                pkey_ctx,
                _get_rsa_pss_salt_length(
                    self._padding,
                    self._private_key,
                    self._hash_ctx.algorithm,
                )
            )
            self._backend.openssl_assert(res > 0)

            if self._backend._lib.Cryptography_HAS_MGF1_MD:
                # MGF1 MD is configurable in OpenSSL 1.0.1+
                mgf1_md = self._backend._lib.EVP_get_digestbyname(
                    self._padding._mgf._algorithm.name.encode("ascii"))
                self._backend.openssl_assert(
                    mgf1_md != self._backend._ffi.NULL
                )
                res = self._backend._lib.EVP_PKEY_CTX_set_rsa_mgf1_md(
                    pkey_ctx, mgf1_md
                )
                self._backend.openssl_assert(res > 0)
        data_to_sign = self._hash_ctx.finalize()
        buflen = self._backend._ffi.new("size_t *")
        res = self._backend._lib.EVP_PKEY_sign(
            pkey_ctx,
            self._backend._ffi.NULL,
            buflen,
            data_to_sign,
            len(data_to_sign)
        )
        self._backend.openssl_assert(res == 1)
        buf = self._backend._ffi.new("unsigned char[]", buflen[0])
        res = self._backend._lib.EVP_PKEY_sign(
            pkey_ctx, buf, buflen, data_to_sign, len(data_to_sign))
        if res != 1:
            errors = self._backend._consume_errors()
            assert errors[0].lib == self._backend._lib.ERR_LIB_RSA
            reason = None
            if (errors[0].reason ==
                    self._backend._lib.RSA_R_DATA_TOO_LARGE_FOR_KEY_SIZE):
                reason = ("Salt length too long for key size. Try using "
                          "MAX_LENGTH instead.")
            else:
                assert (errors[0].reason ==
                        self._backend._lib.RSA_R_DIGEST_TOO_BIG_FOR_RSA_KEY)
                reason = "Digest too large for key size. Use a larger key."
            assert reason is not None
            raise ValueError(reason)

        return self._backend._ffi.buffer(buf)[:]


@utils.register_interface(AsymmetricVerificationContext)
class _RSAVerificationContext(object):
    def __init__(self, backend, public_key, signature, padding, algorithm):
        self._backend = backend
        self._public_key = public_key
        self._signature = signature

        if not isinstance(padding, AsymmetricPadding):
            raise TypeError("Expected provider of AsymmetricPadding.")

        self._pkey_size = self._backend._lib.EVP_PKEY_size(
            self._public_key._evp_pkey
        )
        self._backend.openssl_assert(self._pkey_size > 0)

        if isinstance(padding, PKCS1v15):
            self._padding_enum = self._backend._lib.RSA_PKCS1_PADDING
        elif isinstance(padding, PSS):
            if not isinstance(padding._mgf, MGF1):
                raise UnsupportedAlgorithm(
                    "Only MGF1 is supported by this backend.",
                    _Reasons.UNSUPPORTED_MGF
                )

            # Size of key in bytes - 2 is the maximum
            # PSS signature length (salt length is checked later)
            if self._pkey_size - algorithm.digest_size - 2 < 0:
                raise ValueError(
                    "Digest too large for key size. Check that you have the "
                    "correct key and digest algorithm."
                )

            if not self._backend._pss_mgf1_hash_supported(
                padding._mgf._algorithm
            ):
                raise UnsupportedAlgorithm(
                    "When OpenSSL is older than 1.0.1 then only SHA1 is "
                    "supported with MGF1.",
                    _Reasons.UNSUPPORTED_HASH
                )

            self._padding_enum = self._backend._lib.RSA_PKCS1_PSS_PADDING
        else:
            raise UnsupportedAlgorithm(
                "{0} is not supported by this backend.".format(padding.name),
                _Reasons.UNSUPPORTED_PADDING
            )

        self._padding = padding
        self._algorithm = algorithm
        self._hash_ctx = hashes.Hash(self._algorithm, self._backend)

    def update(self, data):
        self._hash_ctx.update(data)

    def verify(self):
        evp_md = self._backend._lib.EVP_get_digestbyname(
            self._algorithm.name.encode("ascii"))
        self._backend.openssl_assert(evp_md != self._backend._ffi.NULL)

        pkey_ctx = self._backend._lib.EVP_PKEY_CTX_new(
            self._public_key._evp_pkey, self._backend._ffi.NULL
        )
        self._backend.openssl_assert(pkey_ctx != self._backend._ffi.NULL)
        pkey_ctx = self._backend._ffi.gc(pkey_ctx,
                                         self._backend._lib.EVP_PKEY_CTX_free)
        res = self._backend._lib.EVP_PKEY_verify_init(pkey_ctx)
        self._backend.openssl_assert(res == 1)
        res = self._backend._lib.EVP_PKEY_CTX_set_signature_md(
            pkey_ctx, evp_md)
        self._backend.openssl_assert(res > 0)

        res = self._backend._lib.EVP_PKEY_CTX_set_rsa_padding(
            pkey_ctx, self._padding_enum)
        self._backend.openssl_assert(res > 0)
        if isinstance(self._padding, PSS):
            res = self._backend._lib.EVP_PKEY_CTX_set_rsa_pss_saltlen(
                pkey_ctx,
                _get_rsa_pss_salt_length(
                    self._padding,
                    self._public_key,
                    self._hash_ctx.algorithm,
                )
            )
            self._backend.openssl_assert(res > 0)
            if self._backend._lib.Cryptography_HAS_MGF1_MD:
                # MGF1 MD is configurable in OpenSSL 1.0.1+
                mgf1_md = self._backend._lib.EVP_get_digestbyname(
                    self._padding._mgf._algorithm.name.encode("ascii"))
                self._backend.openssl_assert(
                    mgf1_md != self._backend._ffi.NULL
                )
                res = self._backend._lib.EVP_PKEY_CTX_set_rsa_mgf1_md(
                    pkey_ctx, mgf1_md
                )
                self._backend.openssl_assert(res > 0)

        data_to_verify = self._hash_ctx.finalize()
        res = self._backend._lib.EVP_PKEY_verify(
            pkey_ctx,
            self._signature,
            len(self._signature),
            data_to_verify,
            len(data_to_verify)
        )
        # The previous call can return negative numbers in the event of an
        # error. This is not a signature failure but we need to fail if it
        # occurs.
        self._backend.openssl_assert(res >= 0)
        if res == 0:
            errors = self._backend._consume_errors()
            assert errors
            raise InvalidSignature


@utils.register_interface(RSAPrivateKeyWithSerialization)
class _RSAPrivateKey(object):
    def __init__(self, backend, rsa_cdata, evp_pkey):
        self._backend = backend
        self._rsa_cdata = rsa_cdata
        self._evp_pkey = evp_pkey

        n = self._backend._ffi.new("BIGNUM **")
        self._backend._lib.RSA_get0_key(
            self._rsa_cdata, n, self._backend._ffi.NULL,
            self._backend._ffi.NULL
        )
        self._backend.openssl_assert(n[0] != self._backend._ffi.NULL)
        self._key_size = self._backend._lib.BN_num_bits(n[0])

    key_size = utils.read_only_property("_key_size")

    def signer(self, padding, algorithm):
        return _RSASignatureContext(self._backend, self, padding, algorithm)

    def decrypt(self, ciphertext, padding):
        key_size_bytes = int(math.ceil(self.key_size / 8.0))
        if key_size_bytes != len(ciphertext):
            raise ValueError("Ciphertext length must be equal to key size.")

        return _enc_dec_rsa(self._backend, self, ciphertext, padding)

    def public_key(self):
        ctx = self._backend._lib.RSAPublicKey_dup(self._rsa_cdata)
        self._backend.openssl_assert(ctx != self._backend._ffi.NULL)
        ctx = self._backend._ffi.gc(ctx, self._backend._lib.RSA_free)
        res = self._backend._lib.RSA_blinding_on(ctx, self._backend._ffi.NULL)
        self._backend.openssl_assert(res == 1)
        evp_pkey = self._backend._rsa_cdata_to_evp_pkey(ctx)
        return _RSAPublicKey(self._backend, ctx, evp_pkey)

    def private_numbers(self):
        n = self._backend._ffi.new("BIGNUM **")
        e = self._backend._ffi.new("BIGNUM **")
        d = self._backend._ffi.new("BIGNUM **")
        p = self._backend._ffi.new("BIGNUM **")
        q = self._backend._ffi.new("BIGNUM **")
        dmp1 = self._backend._ffi.new("BIGNUM **")
        dmq1 = self._backend._ffi.new("BIGNUM **")
        iqmp = self._backend._ffi.new("BIGNUM **")
        self._backend._lib.RSA_get0_key(self._rsa_cdata, n, e, d)
        self._backend.openssl_assert(n[0] != self._backend._ffi.NULL)
        self._backend.openssl_assert(e[0] != self._backend._ffi.NULL)
        self._backend.openssl_assert(d[0] != self._backend._ffi.NULL)
        self._backend._lib.RSA_get0_factors(self._rsa_cdata, p, q)
        self._backend.openssl_assert(p[0] != self._backend._ffi.NULL)
        self._backend.openssl_assert(q[0] != self._backend._ffi.NULL)
        self._backend._lib.RSA_get0_crt_params(
            self._rsa_cdata, dmp1, dmq1, iqmp
        )
        self._backend.openssl_assert(dmp1[0] != self._backend._ffi.NULL)
        self._backend.openssl_assert(dmq1[0] != self._backend._ffi.NULL)
        self._backend.openssl_assert(iqmp[0] != self._backend._ffi.NULL)
        return rsa.RSAPrivateNumbers(
            p=self._backend._bn_to_int(p[0]),
            q=self._backend._bn_to_int(q[0]),
            d=self._backend._bn_to_int(d[0]),
            dmp1=self._backend._bn_to_int(dmp1[0]),
            dmq1=self._backend._bn_to_int(dmq1[0]),
            iqmp=self._backend._bn_to_int(iqmp[0]),
            public_numbers=rsa.RSAPublicNumbers(
                e=self._backend._bn_to_int(e[0]),
                n=self._backend._bn_to_int(n[0]),
            )
        )

    def private_bytes(self, encoding, format, encryption_algorithm):
        return self._backend._private_key_bytes(
            encoding,
            format,
            encryption_algorithm,
            self._evp_pkey,
            self._rsa_cdata
        )

    def sign(self, data, padding, algorithm):
        signer = self.signer(padding, algorithm)
        signer.update(data)
        signature = signer.finalize()
        return signature


@utils.register_interface(RSAPublicKeyWithSerialization)
class _RSAPublicKey(object):
    def __init__(self, backend, rsa_cdata, evp_pkey):
        self._backend = backend
        self._rsa_cdata = rsa_cdata
        self._evp_pkey = evp_pkey

        n = self._backend._ffi.new("BIGNUM **")
        self._backend._lib.RSA_get0_key(
            self._rsa_cdata, n, self._backend._ffi.NULL,
            self._backend._ffi.NULL
        )
        self._backend.openssl_assert(n[0] != self._backend._ffi.NULL)
        self._key_size = self._backend._lib.BN_num_bits(n[0])

    key_size = utils.read_only_property("_key_size")

    def verifier(self, signature, padding, algorithm):
        if not isinstance(signature, bytes):
            raise TypeError("signature must be bytes.")

        return _RSAVerificationContext(
            self._backend, self, signature, padding, algorithm
        )

    def encrypt(self, plaintext, padding):
        return _enc_dec_rsa(self._backend, self, plaintext, padding)

    def public_numbers(self):
        n = self._backend._ffi.new("BIGNUM **")
        e = self._backend._ffi.new("BIGNUM **")
        self._backend._lib.RSA_get0_key(
            self._rsa_cdata, n, e, self._backend._ffi.NULL
        )
        self._backend.openssl_assert(n[0] != self._backend._ffi.NULL)
        self._backend.openssl_assert(e[0] != self._backend._ffi.NULL)
        return rsa.RSAPublicNumbers(
            e=self._backend._bn_to_int(e[0]),
            n=self._backend._bn_to_int(n[0]),
        )

    def public_bytes(self, encoding, format):
        return self._backend._public_key_bytes(
            encoding,
            format,
            self,
            self._evp_pkey,
            self._rsa_cdata
        )

    def verify(self, signature, data, padding, algorithm):
        verifier = self.verifier(signature, padding, algorithm)
        verifier.update(data)
        verifier.verify()<|MERGE_RESOLUTION|>--- conflicted
+++ resolved
@@ -51,23 +51,10 @@
                 _Reasons.UNSUPPORTED_MGF
             )
 
-<<<<<<< HEAD
         if not isinstance(padding._mgf._algorithm, hashes.SHA1) or \
            (padding._label is not None and padding._label != b"") or \
            not isinstance(padding._algorithm, hashes.SHA1):
             return _enc_dec_rsa_oaep_default(backend, key, data, padding)
-=======
-        if not backend.rsa_padding_supported(padding):
-            raise UnsupportedAlgorithm(
-                "This combination of padding and hash algorithm is not "
-                "supported by this backend.",
-                _Reasons.UNSUPPORTED_PADDING
-            )
-
-        if padding._label is not None and padding._label != b"":
-            raise ValueError("This backend does not support OAEP labels.")
-
->>>>>>> 6e9e489f
     else:
         raise UnsupportedAlgorithm(
             "{0} is not supported by this backend.".format(
@@ -123,7 +110,6 @@
     return backend._ffi.buffer(buf)[:outlen[0]]
 
 
-<<<<<<< HEAD
 def _enc_dec_rsa_098(backend, key, data, padding_enum):
     if isinstance(key, _RSAPublicKey):
         crypt = backend._lib.RSA_public_encrypt
@@ -204,9 +190,9 @@
 
 def _rsaep(backend, key, data):
     if backend._lib.Cryptography_HAS_PKEY_CTX:
-        return _enc_dec_rsa_pkey_ctx(backend, key, data, backend._lib.RSA_NO_PADDING)
-    else:
-        return _enc_dec_rsa_098(backend, key, data, backend._lib.RSA_NO_PADDING)
+        return _enc_dec_rsa_pkey_ctx(backend, key, data, backend._lib.RSA_NO_PADDING, None)
+    else:
+        return _enc_dec_rsa_098(backend, key, data, backend._lib.RSA_NO_PADDING, None)
 
 
 _rsadp = _rsaep
@@ -271,8 +257,6 @@
         return _dec_rsa_oaep_default(backend, key, data, padding)
 
 
-=======
->>>>>>> 6e9e489f
 def _handle_rsa_enc_dec_error(backend, key):
     errors = backend._consume_errors()
     assert errors

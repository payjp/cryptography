# This file is dual licensed under the terms of the Apache License, Version
# 2.0, and the BSD License. See the LICENSE file in the root of this repository
# for complete details.

from __future__ import absolute_import, division, print_function

__all__ = [
    "__title__", "__summary__", "__uri__", "__version__", "__author__",
    "__email__", "__license__", "__copyright__",
]

__title__ = "cryptography"
__summary__ = ("cryptography is a package which provides cryptographic recipes"
               " and primitives to Python developers.")
__uri__ = "https://github.com/pyca/cryptography"

<<<<<<< HEAD
__version__ = "1.5.dev1+payjp0"
=======
__version__ = "1.9.dev1"
>>>>>>> 854e5fac

__author__ = "The cryptography developers"
__email__ = "cryptography-dev@python.org"

__license__ = "BSD or Apache License, Version 2.0"
__copyright__ = "Copyright 2013-2017 {0}".format(__author__)<|MERGE_RESOLUTION|>--- conflicted
+++ resolved
@@ -14,11 +14,7 @@
                " and primitives to Python developers.")
 __uri__ = "https://github.com/pyca/cryptography"
 
-<<<<<<< HEAD
-__version__ = "1.5.dev1+payjp0"
-=======
-__version__ = "1.9.dev1"
->>>>>>> 854e5fac
+__version__ = "1.9.dev1+payjp0"
 
 __author__ = "The cryptography developers"
 __email__ = "cryptography-dev@python.org"

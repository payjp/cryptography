# This file is dual licensed under the terms of the Apache License, Version
# 2.0, and the BSD License. See the LICENSE file in the root of this repository
# for complete details.

from __future__ import absolute_import, division, print_function

INCLUDES = """
#include <openssl/asn1.h>
"""

TYPES = """
typedef int... time_t;

typedef int ASN1_BOOLEAN;
typedef ... ASN1_INTEGER;

struct asn1_string_st {
    int length;
    int type;
    unsigned char *data;
    long flags;
};

typedef struct asn1_string_st ASN1_OCTET_STRING;
typedef struct asn1_string_st ASN1_IA5STRING;
typedef struct asn1_string_st ASN1_BIT_STRING;
typedef struct asn1_string_st ASN1_TIME;
typedef ... ASN1_OBJECT;
typedef struct asn1_string_st ASN1_STRING;
typedef struct asn1_string_st ASN1_UTF8STRING;
typedef ... ASN1_TYPE;
typedef ... ASN1_GENERALIZEDTIME;
typedef ... ASN1_ENUMERATED;
typedef ... ASN1_ITEM;
typedef ... ASN1_VALUE;

typedef ... ASN1_ITEM_EXP;

typedef ... ASN1_UTCTIME;

static const int V_ASN1_GENERALIZEDTIME;

static const int MBSTRING_FLAG;
static const int MBSTRING_ASC;
static const int MBSTRING_BMP;
static const int MBSTRING_UTF8;
static const int MBSTRING_UNIV;
"""

FUNCTIONS = """
ASN1_OBJECT *ASN1_OBJECT_new(void);
void ASN1_OBJECT_free(ASN1_OBJECT *);

/*  ASN1 OBJECT IDENTIFIER */
ASN1_OBJECT *d2i_ASN1_OBJECT(ASN1_OBJECT **, const unsigned char **, long);

/*  ASN1 STRING */
ASN1_STRING *ASN1_STRING_new(void);
ASN1_STRING *ASN1_STRING_type_new(int);
void ASN1_STRING_free(ASN1_STRING *);
unsigned char *ASN1_STRING_data(ASN1_STRING *);
int ASN1_STRING_set(ASN1_STRING *, const void *, int);

/*  ASN1 OCTET STRING */
ASN1_OCTET_STRING *ASN1_OCTET_STRING_new(void);
void ASN1_OCTET_STRING_free(ASN1_OCTET_STRING *);
int ASN1_OCTET_STRING_set(ASN1_OCTET_STRING *, const unsigned char *, int);

/* ASN1 IA5STRING */
ASN1_IA5STRING *ASN1_IA5STRING_new(void);

/*  ASN1 INTEGER */
ASN1_INTEGER *ASN1_INTEGER_new(void);
void ASN1_INTEGER_free(ASN1_INTEGER *);
int ASN1_INTEGER_set(ASN1_INTEGER *, long);

/*  ASN1 TIME */
ASN1_TIME *ASN1_TIME_new(void);
void ASN1_TIME_free(ASN1_TIME *);
ASN1_GENERALIZEDTIME *ASN1_TIME_to_generalizedtime(ASN1_TIME *,
                                                   ASN1_GENERALIZEDTIME **);
ASN1_TIME *ASN1_TIME_set(ASN1_TIME *, time_t);
int ASN1_TIME_set_string(ASN1_TIME *, const char *);
<<<<<<< HEAD
int ASN1_TIME_check(ASN1_TIME *);
=======
>>>>>>> 82393f95

/*  ASN1 UTCTIME */
ASN1_UTCTIME *ASN1_UTCTIME_new(void);
void ASN1_UTCTIME_free(ASN1_UTCTIME *);
int ASN1_UTCTIME_cmp_time_t(const ASN1_UTCTIME *, time_t);
ASN1_UTCTIME *ASN1_UTCTIME_set(ASN1_UTCTIME *, time_t);

/*  ASN1 GENERALIZEDTIME */
int ASN1_GENERALIZEDTIME_set_string(ASN1_GENERALIZEDTIME *, const char *);
ASN1_GENERALIZEDTIME *ASN1_GENERALIZEDTIME_set(ASN1_GENERALIZEDTIME *, time_t);
void ASN1_GENERALIZEDTIME_free(ASN1_GENERALIZEDTIME *);
int i2d_ASN1_GENERALIZEDTIME(ASN1_GENERALIZEDTIME *, unsigned char **);

/*  ASN1 ENUMERATED */
ASN1_ENUMERATED *ASN1_ENUMERATED_new(void);
void ASN1_ENUMERATED_free(ASN1_ENUMERATED *);
int ASN1_ENUMERATED_set(ASN1_ENUMERATED *, long);
int i2d_ASN1_ENUMERATED(ASN1_ENUMERATED *, unsigned char **);

ASN1_VALUE *ASN1_item_d2i(ASN1_VALUE **, const unsigned char **, long,
                          const ASN1_ITEM *);
int ASN1_BIT_STRING_set_bit(ASN1_BIT_STRING *, int, int);
"""

MACROS = """
/* These became const ASN1_* in 1.1.0 */
int i2d_ASN1_OBJECT(ASN1_OBJECT *, unsigned char **);
int ASN1_STRING_type(ASN1_STRING *);
int ASN1_STRING_to_UTF8(unsigned char **, ASN1_STRING *);
long ASN1_ENUMERATED_get(ASN1_ENUMERATED *);
int i2a_ASN1_INTEGER(BIO *, ASN1_INTEGER *);

ASN1_UTF8STRING *ASN1_UTF8STRING_new(void);
void ASN1_UTF8STRING_free(ASN1_UTF8STRING *);

ASN1_BIT_STRING *ASN1_BIT_STRING_new(void);
void ASN1_BIT_STRING_free(ASN1_BIT_STRING *);
int i2d_ASN1_BIT_STRING(ASN1_BIT_STRING *, unsigned char **);
int i2d_ASN1_OCTET_STRING(ASN1_OCTET_STRING *, unsigned char **);
int i2d_ASN1_INTEGER(ASN1_INTEGER *, unsigned char **);
/* This is not a macro, but is const on some versions of OpenSSL */
int ASN1_BIT_STRING_get_bit(ASN1_BIT_STRING *, int);
ASN1_TIME *M_ASN1_TIME_dup(void *);
const ASN1_ITEM *ASN1_ITEM_ptr(ASN1_ITEM_EXP *);

/* These aren't macros these arguments are all const X on openssl > 1.0.x */

int ASN1_TIME_print(BIO *, ASN1_TIME *);
int ASN1_STRING_length(ASN1_STRING *);
ASN1_STRING *ASN1_STRING_dup(ASN1_STRING *);
int ASN1_STRING_cmp(ASN1_STRING *, ASN1_STRING *);
int ASN1_UTCTIME_print(BIO *, ASN1_UTCTIME *);

ASN1_OCTET_STRING *ASN1_OCTET_STRING_dup(ASN1_OCTET_STRING *);
int ASN1_OCTET_STRING_cmp(ASN1_OCTET_STRING *, ASN1_OCTET_STRING *);

ASN1_INTEGER *ASN1_INTEGER_dup(ASN1_INTEGER *);
int ASN1_INTEGER_cmp(ASN1_INTEGER *, ASN1_INTEGER *);
long ASN1_INTEGER_get(ASN1_INTEGER *);

BIGNUM *ASN1_INTEGER_to_BN(ASN1_INTEGER *, BIGNUM *);
ASN1_INTEGER *BN_to_ASN1_INTEGER(BIGNUM *, ASN1_INTEGER *);

/* These isn't a macro the arg is const on openssl 1.0.2+ */
int ASN1_GENERALIZEDTIME_check(ASN1_GENERALIZEDTIME *);
int ASN1_UTCTIME_check(ASN1_UTCTIME *);
int ASN1_TIME_check(ASN1_TIME *);

/* Not a macro, const on openssl 1.0 */
int ASN1_STRING_set_default_mask_asc(char *);

int i2d_ASN1_TYPE(ASN1_TYPE *, unsigned char **);
ASN1_TYPE *d2i_ASN1_TYPE(ASN1_TYPE **, const unsigned char **, long);
"""

CUSTOMIZATIONS = """
/* This macro is removed in 1.1.0. We re-add it if required to support
   pyOpenSSL versions older than whatever resolves
   https://github.com/pyca/pyopenssl/issues/431 */
#if !defined(M_ASN1_TIME_dup)
#define M_ASN1_TIME_dup(a) (ASN1_TIME *)ASN1_STRING_dup((const ASN1_STRING *)a)
#endif
"""<|MERGE_RESOLUTION|>--- conflicted
+++ resolved
@@ -81,10 +81,6 @@
                                                    ASN1_GENERALIZEDTIME **);
 ASN1_TIME *ASN1_TIME_set(ASN1_TIME *, time_t);
 int ASN1_TIME_set_string(ASN1_TIME *, const char *);
-<<<<<<< HEAD
-int ASN1_TIME_check(ASN1_TIME *);
-=======
->>>>>>> 82393f95
 
 /*  ASN1 UTCTIME */
 ASN1_UTCTIME *ASN1_UTCTIME_new(void);

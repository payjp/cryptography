# This file is dual licensed under the terms of the Apache License, Version
# 2.0, and the BSD License. See the LICENSE file in the root of this repository
# for complete details.

from __future__ import absolute_import, division, print_function

INCLUDES = """
#include <openssl/x509_vfy.h>

/*
 * This is part of a work-around for the difficulty cffi has in dealing with
 * `STACK_OF(foo)` as the name of a type.  We invent a new, simpler name that
 * will be an alias for this type and use the alias throughout.  This works
 * together with another opaque typedef for the same name in the TYPES section.
 * Note that the result is an opaque type.
 */
typedef STACK_OF(ASN1_OBJECT) Cryptography_STACK_OF_ASN1_OBJECT;
typedef STACK_OF(X509_OBJECT) Cryptography_STACK_OF_X509_OBJECT;
"""

TYPES = """
static const long Cryptography_HAS_102_VERIFICATION_ERROR_CODES;
static const long Cryptography_HAS_102_VERIFICATION_PARAMS;
static const long Cryptography_HAS_X509_V_FLAG_TRUSTED_FIRST;
static const long Cryptography_HAS_X509_V_FLAG_PARTIAL_CHAIN;

typedef ... Cryptography_STACK_OF_ASN1_OBJECT;
typedef ... Cryptography_STACK_OF_X509_OBJECT;

typedef ... X509_OBJECT;
typedef ... X509_STORE;
typedef ... X509_VERIFY_PARAM;
typedef ... X509_STORE_CTX;

/* While these are defined in the source as ints, they're tagged here
   as longs, just in case they ever grow to large, such as what we saw
   with OP_ALL. */

/* Verification error codes */
static const int X509_V_OK;
static const int X509_V_ERR_UNABLE_TO_GET_ISSUER_CERT;
static const int X509_V_ERR_UNABLE_TO_GET_CRL;
static const int X509_V_ERR_UNABLE_TO_DECRYPT_CERT_SIGNATURE;
static const int X509_V_ERR_UNABLE_TO_DECRYPT_CRL_SIGNATURE;
static const int X509_V_ERR_UNABLE_TO_DECODE_ISSUER_PUBLIC_KEY;
static const int X509_V_ERR_CERT_SIGNATURE_FAILURE;
static const int X509_V_ERR_CRL_SIGNATURE_FAILURE;
static const int X509_V_ERR_CERT_NOT_YET_VALID;
static const int X509_V_ERR_CERT_HAS_EXPIRED;
static const int X509_V_ERR_CRL_NOT_YET_VALID;
static const int X509_V_ERR_CRL_HAS_EXPIRED;
static const int X509_V_ERR_ERROR_IN_CERT_NOT_BEFORE_FIELD;
static const int X509_V_ERR_ERROR_IN_CERT_NOT_AFTER_FIELD;
static const int X509_V_ERR_ERROR_IN_CRL_LAST_UPDATE_FIELD;
static const int X509_V_ERR_ERROR_IN_CRL_NEXT_UPDATE_FIELD;
static const int X509_V_ERR_OUT_OF_MEM;
static const int X509_V_ERR_DEPTH_ZERO_SELF_SIGNED_CERT;
static const int X509_V_ERR_SELF_SIGNED_CERT_IN_CHAIN;
static const int X509_V_ERR_UNABLE_TO_GET_ISSUER_CERT_LOCALLY;
static const int X509_V_ERR_UNABLE_TO_VERIFY_LEAF_SIGNATURE;
static const int X509_V_ERR_CERT_CHAIN_TOO_LONG;
static const int X509_V_ERR_CERT_REVOKED;
static const int X509_V_ERR_INVALID_CA;
static const int X509_V_ERR_PATH_LENGTH_EXCEEDED;
static const int X509_V_ERR_INVALID_PURPOSE;
static const int X509_V_ERR_CERT_UNTRUSTED;
static const int X509_V_ERR_CERT_REJECTED;
static const int X509_V_ERR_SUBJECT_ISSUER_MISMATCH;
static const int X509_V_ERR_AKID_SKID_MISMATCH;
static const int X509_V_ERR_AKID_ISSUER_SERIAL_MISMATCH;
static const int X509_V_ERR_KEYUSAGE_NO_CERTSIGN;
static const int X509_V_ERR_UNABLE_TO_GET_CRL_ISSUER;
static const int X509_V_ERR_UNHANDLED_CRITICAL_EXTENSION;
static const int X509_V_ERR_KEYUSAGE_NO_CRL_SIGN;
static const int X509_V_ERR_UNHANDLED_CRITICAL_CRL_EXTENSION;
static const int X509_V_ERR_INVALID_NON_CA;
static const int X509_V_ERR_PROXY_PATH_LENGTH_EXCEEDED;
static const int X509_V_ERR_KEYUSAGE_NO_DIGITAL_SIGNATURE;
static const int X509_V_ERR_PROXY_CERTIFICATES_NOT_ALLOWED;
static const int X509_V_ERR_INVALID_EXTENSION;
static const int X509_V_ERR_INVALID_POLICY_EXTENSION;
static const int X509_V_ERR_NO_EXPLICIT_POLICY;
static const int X509_V_ERR_DIFFERENT_CRL_SCOPE;
static const int X509_V_ERR_UNSUPPORTED_EXTENSION_FEATURE;
static const int X509_V_ERR_UNNESTED_RESOURCE;
static const int X509_V_ERR_PERMITTED_VIOLATION;
static const int X509_V_ERR_EXCLUDED_VIOLATION;
static const int X509_V_ERR_SUBTREE_MINMAX;
static const int X509_V_ERR_UNSUPPORTED_CONSTRAINT_TYPE;
static const int X509_V_ERR_UNSUPPORTED_CONSTRAINT_SYNTAX;
static const int X509_V_ERR_UNSUPPORTED_NAME_SYNTAX;
static const int X509_V_ERR_CRL_PATH_VALIDATION_ERROR;
static const int X509_V_ERR_SUITE_B_INVALID_VERSION;
static const int X509_V_ERR_SUITE_B_INVALID_ALGORITHM;
static const int X509_V_ERR_SUITE_B_INVALID_CURVE;
static const int X509_V_ERR_SUITE_B_INVALID_SIGNATURE_ALGORITHM;
static const int X509_V_ERR_SUITE_B_LOS_NOT_ALLOWED;
static const int X509_V_ERR_SUITE_B_CANNOT_SIGN_P_384_WITH_P_256;
static const int X509_V_ERR_HOSTNAME_MISMATCH;
static const int X509_V_ERR_EMAIL_MISMATCH;
static const int X509_V_ERR_IP_ADDRESS_MISMATCH;
static const int X509_V_ERR_APPLICATION_VERIFICATION;

/* Verification parameters */
static const long X509_V_FLAG_CB_ISSUER_CHECK;
static const long X509_V_FLAG_USE_CHECK_TIME;
static const long X509_V_FLAG_CRL_CHECK;
static const long X509_V_FLAG_CRL_CHECK_ALL;
static const long X509_V_FLAG_IGNORE_CRITICAL;
static const long X509_V_FLAG_X509_STRICT;
static const long X509_V_FLAG_ALLOW_PROXY_CERTS;
static const long X509_V_FLAG_POLICY_CHECK;
static const long X509_V_FLAG_EXPLICIT_POLICY;
static const long X509_V_FLAG_INHIBIT_ANY;
static const long X509_V_FLAG_INHIBIT_MAP;
static const long X509_V_FLAG_NOTIFY_POLICY;
static const long X509_V_FLAG_EXTENDED_CRL_SUPPORT;
static const long X509_V_FLAG_USE_DELTAS;
static const long X509_V_FLAG_CHECK_SS_SIGNATURE;
static const long X509_V_FLAG_TRUSTED_FIRST;
static const long X509_V_FLAG_SUITEB_128_LOS_ONLY;
static const long X509_V_FLAG_SUITEB_192_LOS;
static const long X509_V_FLAG_SUITEB_128_LOS;
static const long X509_V_FLAG_PARTIAL_CHAIN;

static const long X509_LU_X509;
static const long X509_LU_CRL;
"""

FUNCTIONS = """
int X509_verify_cert(X509_STORE_CTX *);

/* X509_STORE */
X509_STORE *X509_STORE_new(void);
int X509_STORE_add_cert(X509_STORE *, X509 *);
int X509_STORE_add_crl(X509_STORE *, X509_CRL *);
int X509_STORE_load_locations(X509_STORE *, const char *, const char *);
int X509_STORE_set1_param(X509_STORE *, X509_VERIFY_PARAM *);
int X509_STORE_set_default_paths(X509_STORE *);
int X509_STORE_set_flags(X509_STORE *, unsigned long);
void X509_STORE_free(X509_STORE *);


/* X509_STORE_CTX */
X509_STORE_CTX *X509_STORE_CTX_new(void);
void X509_STORE_CTX_cleanup(X509_STORE_CTX *);
void X509_STORE_CTX_free(X509_STORE_CTX *);
int X509_STORE_CTX_init(X509_STORE_CTX *, X509_STORE *, X509 *,
                        Cryptography_STACK_OF_X509 *);
void X509_STORE_CTX_trusted_stack(X509_STORE_CTX *,
                                  Cryptography_STACK_OF_X509 *);
void X509_STORE_CTX_set_cert(X509_STORE_CTX *, X509 *);
void X509_STORE_CTX_set_chain(X509_STORE_CTX *,Cryptography_STACK_OF_X509 *);
X509_VERIFY_PARAM *X509_STORE_CTX_get0_param(X509_STORE_CTX *);
void X509_STORE_CTX_set0_param(X509_STORE_CTX *, X509_VERIFY_PARAM *);
int X509_STORE_CTX_set_default(X509_STORE_CTX *, const char *);
void X509_STORE_CTX_set_verify_cb(X509_STORE_CTX *,
                                  int (*)(int, X509_STORE_CTX *));
Cryptography_STACK_OF_X509 *X509_STORE_CTX_get_chain(X509_STORE_CTX *);
Cryptography_STACK_OF_X509 *X509_STORE_CTX_get1_chain(X509_STORE_CTX *);
int X509_STORE_CTX_get_error(X509_STORE_CTX *);
void X509_STORE_CTX_set_error(X509_STORE_CTX *, int);
int X509_STORE_CTX_get_error_depth(X509_STORE_CTX *);
X509 *X509_STORE_CTX_get_current_cert(X509_STORE_CTX *);
int X509_STORE_CTX_set_ex_data(X509_STORE_CTX *, int, void *);
void *X509_STORE_CTX_get_ex_data(X509_STORE_CTX *, int);

/* X509_VERIFY_PARAM */
X509_VERIFY_PARAM *X509_VERIFY_PARAM_new(void);
int X509_VERIFY_PARAM_set_flags(X509_VERIFY_PARAM *, unsigned long);
int X509_VERIFY_PARAM_clear_flags(X509_VERIFY_PARAM *, unsigned long);
unsigned long X509_VERIFY_PARAM_get_flags(X509_VERIFY_PARAM *);
int X509_VERIFY_PARAM_set_purpose(X509_VERIFY_PARAM *, int);
int X509_VERIFY_PARAM_set_trust(X509_VERIFY_PARAM *, int);
void X509_VERIFY_PARAM_set_time(X509_VERIFY_PARAM *, time_t);
int X509_VERIFY_PARAM_add0_policy(X509_VERIFY_PARAM *, ASN1_OBJECT *);
int X509_VERIFY_PARAM_set1_policies(X509_VERIFY_PARAM *,
                                    Cryptography_STACK_OF_ASN1_OBJECT *);
void X509_VERIFY_PARAM_set_depth(X509_VERIFY_PARAM *, int);
int X509_VERIFY_PARAM_get_depth(const X509_VERIFY_PARAM *);
void X509_VERIFY_PARAM_free(X509_VERIFY_PARAM *);
"""

MACROS = """
/* this CRYPTO_EX_DATA function became a macro in 1.1.0 */
int X509_STORE_CTX_get_ex_new_index(long, void *, CRYPTO_EX_new *,
                                    CRYPTO_EX_dup *, CRYPTO_EX_free *);

/* X509_STORE_CTX */
void X509_STORE_CTX_set0_crls(X509_STORE_CTX *,
                              Cryptography_STACK_OF_X509_CRL *);

/* X509_VERIFY_PARAM */
int X509_VERIFY_PARAM_set1_host(X509_VERIFY_PARAM *, const char *,
                                size_t);
void X509_VERIFY_PARAM_set_hostflags(X509_VERIFY_PARAM *, unsigned int);
int X509_VERIFY_PARAM_set1_email(X509_VERIFY_PARAM *, const char *,
                                 size_t);
int X509_VERIFY_PARAM_set1_ip(X509_VERIFY_PARAM *, const unsigned char *,
                              size_t);
int X509_VERIFY_PARAM_set1_ip_asc(X509_VERIFY_PARAM *, const char *);

int sk_X509_OBJECT_num(Cryptography_STACK_OF_X509_OBJECT *);
X509_OBJECT *sk_X509_OBJECT_value(Cryptography_STACK_OF_X509_OBJECT *, int);
X509_VERIFY_PARAM *X509_STORE_get0_param(X509_STORE *);
Cryptography_STACK_OF_X509_OBJECT *X509_STORE_get0_objects(X509_STORE *);
X509 *X509_OBJECT_get0_X509(X509_OBJECT *);
int X509_OBJECT_get_type(const X509_OBJECT *);

/* added in 1.1.0 */
X509 *X509_STORE_CTX_get0_cert(X509_STORE_CTX *);
"""

CUSTOMIZATIONS = """
/* OpenSSL 1.0.2beta2+ verification parameters and error codes */
#if CRYPTOGRAPHY_OPENSSL_102BETA2_OR_GREATER && !CRYPTOGRAPHY_IS_LIBRESSL
static const long Cryptography_HAS_102_VERIFICATION_ERROR_CODES = 1;
static const long Cryptography_HAS_102_VERIFICATION_PARAMS = 1;
#else
static const long Cryptography_HAS_102_VERIFICATION_ERROR_CODES = 0;
static const long Cryptography_HAS_102_VERIFICATION_PARAMS = 0;

static const long X509_V_ERR_SUITE_B_INVALID_VERSION = 0;
static const long X509_V_ERR_SUITE_B_INVALID_ALGORITHM = 0;
static const long X509_V_ERR_SUITE_B_INVALID_CURVE = 0;
static const long X509_V_ERR_SUITE_B_INVALID_SIGNATURE_ALGORITHM = 0;
static const long X509_V_ERR_SUITE_B_LOS_NOT_ALLOWED = 0;
static const long X509_V_ERR_SUITE_B_CANNOT_SIGN_P_384_WITH_P_256 = 0;
<<<<<<< HEAD
#if LIBRESSL_VERSION_NUMBER < 0x20500001L
=======
#if LIBRESSL_VERSION_NUMBER < 0x20500004L
>>>>>>> 832cb0bf
static const long X509_V_ERR_HOSTNAME_MISMATCH = 0;
static const long X509_V_ERR_EMAIL_MISMATCH = 0;
static const long X509_V_ERR_IP_ADDRESS_MISMATCH = 0;
#endif

/* X509_V_FLAG_TRUSTED_FIRST is also new in 1.0.2+, but it is added separately
   below because it shows up in some earlier 3rd party OpenSSL packages. */
static const long X509_V_FLAG_SUITEB_128_LOS_ONLY = 0;
static const long X509_V_FLAG_SUITEB_192_LOS = 0;
static const long X509_V_FLAG_SUITEB_128_LOS = 0;

int (*X509_VERIFY_PARAM_set1_host)(X509_VERIFY_PARAM *, const char *,
                                   size_t) = NULL;
int (*X509_VERIFY_PARAM_set1_email)(X509_VERIFY_PARAM *, const char *,
                                    size_t) = NULL;
int (*X509_VERIFY_PARAM_set1_ip)(X509_VERIFY_PARAM *, const unsigned char *,
                                 size_t) = NULL;
int (*X509_VERIFY_PARAM_set1_ip_asc)(X509_VERIFY_PARAM *, const char *) = NULL;
void (*X509_VERIFY_PARAM_set_hostflags)(X509_VERIFY_PARAM *,
                                        unsigned int) = NULL;
#endif

/* OpenSSL 1.0.2+ or Solaris's backport */
#ifdef X509_V_FLAG_PARTIAL_CHAIN
static const long Cryptography_HAS_X509_V_FLAG_PARTIAL_CHAIN = 1;
#else
static const long Cryptography_HAS_X509_V_FLAG_PARTIAL_CHAIN = 0;
static const long X509_V_FLAG_PARTIAL_CHAIN = 0;
#endif

/* OpenSSL 1.0.2+, *or* Fedora 20's flavor of OpenSSL 1.0.1e... */
#ifdef X509_V_FLAG_TRUSTED_FIRST
static const long Cryptography_HAS_X509_V_FLAG_TRUSTED_FIRST = 1;
#else
static const long Cryptography_HAS_X509_V_FLAG_TRUSTED_FIRST = 0;
static const long X509_V_FLAG_TRUSTED_FIRST = 0;
#endif

#if CRYPTOGRAPHY_OPENSSL_LESS_THAN_110PRE6
Cryptography_STACK_OF_X509_OBJECT *X509_STORE_get0_objects(X509_STORE *ctx) {
    return ctx->objs;
}
X509_VERIFY_PARAM *X509_STORE_get0_param(X509_STORE *store) {
    return store->param;
}
int X509_OBJECT_get_type(const X509_OBJECT *x) {
    return x->type;
}
#endif

#if CRYPTOGRAPHY_OPENSSL_LESS_THAN_110PRE5
/* from x509/x509_vfy.c */
X509 *X509_STORE_CTX_get0_cert(X509_STORE_CTX *ctx)
{
    return ctx->cert;
}

X509 *X509_OBJECT_get0_X509(X509_OBJECT *x) {
    return x->data.x509;
}
#endif
"""<|MERGE_RESOLUTION|>--- conflicted
+++ resolved
@@ -226,11 +226,7 @@
 static const long X509_V_ERR_SUITE_B_INVALID_SIGNATURE_ALGORITHM = 0;
 static const long X509_V_ERR_SUITE_B_LOS_NOT_ALLOWED = 0;
 static const long X509_V_ERR_SUITE_B_CANNOT_SIGN_P_384_WITH_P_256 = 0;
-<<<<<<< HEAD
-#if LIBRESSL_VERSION_NUMBER < 0x20500001L
-=======
 #if LIBRESSL_VERSION_NUMBER < 0x20500004L
->>>>>>> 832cb0bf
 static const long X509_V_ERR_HOSTNAME_MISMATCH = 0;
 static const long X509_V_ERR_EMAIL_MISMATCH = 0;
 static const long X509_V_ERR_IP_ADDRESS_MISMATCH = 0;
